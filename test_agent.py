--- conflicted
+++ resolved
@@ -1,35 +1,32 @@
-from ic.agent import *
-from ic.identity import *
-from ic.client import *
-<<<<<<< HEAD
-from ic.candid import Types, encode
-=======
-# from ic.candid import Types, encode
-from ic.candid2 import Interface_IDL as Types, encode
->>>>>>> fe0d2c53
-
-client = Client()
-iden = Identity(privkey="833fe62409237b9d62ec77587520911e9a759cec1d19755b7da901b96dca3d42")
-print(Principal.self_authenticating(iden.der_pubkey))
-ag = Agent(iden, client)
-
-# ret = ag.query_raw("gvbup-jyaaa-aaaah-qcdwa-cai", "totalSupply", encode([]))
-# ret = ag.query_raw("gvbup-jyaaa-aaaah-qcdwa-cai", "name", encode([]))
-ret = ag.query_raw(
-        "gvbup-jyaaa-aaaah-qcdwa-cai",
-        "balanceOf",
-        encode([
-            {'type': Types.Principal, 'value': iden.sender().bytes}
-        ])
-      )
-print(ret)
-
-ret = ag.update_raw(
-        "gvbup-jyaaa-aaaah-qcdwa-cai",
-        "transfer",
-        encode([
-            {'type': Types.Principal, 'value': 'aaaaa-aa'},
-            {'type': Types.Nat, 'value': 10000000000}
-            ])
-        )
-print(ret)
+from ic.agent import *
+from ic.identity import *
+from ic.client import *
+# from ic.candid import Types, encode
+from ic.candid import Interface_IDL as Types, encode
+# >>>>>>> fe0d2c53dafa1e80216aa54331a230a2e482916b
+
+client = Client()
+iden = Identity(privkey="833fe62409237b9d62ec77587520911e9a759cec1d19755b7da901b96dca3d42")
+print(Principal.self_authenticating(iden.der_pubkey))
+ag = Agent(iden, client)
+
+# ret = ag.query_raw("gvbup-jyaaa-aaaah-qcdwa-cai", "totalSupply", encode([]))
+# ret = ag.query_raw("gvbup-jyaaa-aaaah-qcdwa-cai", "name", encode([]))
+ret = ag.query_raw(
+        "gvbup-jyaaa-aaaah-qcdwa-cai",
+        "balanceOf",
+        encode([
+            {'type': Types.Principal, 'value': iden.sender().bytes}
+        ])
+      )
+print(ret)
+
+ret = ag.update_raw(
+        "gvbup-jyaaa-aaaah-qcdwa-cai",
+        "transfer",
+        encode([
+            {'type': Types.Principal, 'value': 'aaaaa-aa'},
+            {'type': Types.Nat, 'value': 10000000000}
+            ])
+        )
+print(ret)