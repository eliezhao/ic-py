--- conflicted
+++ resolved
@@ -1,112 +1,106 @@
-import time
-import cbor2
-from .candid import decode
-from .identity import *
-from .constants import *
-from .utils import to_request_id
-from .certificate import lookup
-
-
-def sign_request(req, iden):
-    req_id = to_request_id(req)
-    msg = IC_REQUEST_DOMAIN_SEPARATOR + req_id
-    sig = iden.sign(msg)
-    envelop = {
-        'content': req,
-        'sender_pubkey': sig[0],
-        'sender_sig': sig[1]
-    }
-    return req_id, cbor2.dumps(envelop)
-
-class Agent:
-    def __init__(self, identity, client, nonce_factory=None, ingress_expiry=300, root_key=IC_ROOT_KEY):
-        self.identity = identity
-        self.client = client
-        self.ingress_expiry = ingress_expiry
-        self.root_key = root_key
-        self.nonce_factory = nonce_factory
-
-    def get_principal(self):
-        return self.identity.sender()
-
-    def get_expiry_date(self):
-        return int(time.time() + self.ingress_expiry) * 10**9
-
-    def query_endpoint(self, canister_id, data):
-        ret = self.client.query(canister_id, data)
-        return cbor2.loads(ret)
-
-    def call_endpoint(self, canister_id, request_id, data):
-        self.client.call(canister_id, request_id, data)
-        return request_id
-
-    def read_state_endpoint(self, canister_id, data):
-        result = self.client.read_state(canister_id, data)
-        return result
-
-    def query_raw(self, canister_id, method_name, arg):
-        req = {
-            'request_type': "query",
-            'sender': self.identity.sender().bytes,
-            'canister_id': Principal.from_str(canister_id).bytes if isinstance(canister_id, str) else canister_id.bytes,
-            'method_name': method_name,
-            'arg': arg,
-            'ingress_expiry': self.get_expiry_date()
-        }
-        _, data = sign_request(req, self.identity)
-        result = self.query_endpoint(canister_id, data)
-        if result['status'] == 'replied':
-            arg = decode(result['reply']['arg'])
-            return arg
-        elif result['status'] == 'rejected':
-            return result['reject_message']
-
-    def update_raw(self, canister_id, method_name, arg):
-        req = {
-            'request_type': "call",
-            'sender': self.identity.sender().bytes,
-            'canister_id': Principal.from_str(canister_id).bytes if isinstance(canister_id, str) else canister_id.bytes,
-            'method_name': method_name,
-            'arg': arg,
-            'ingress_expiry': self.get_expiry_date()
-        }
-        req_id, data = sign_request(req, self.identity)
-        _ = self.call_endpoint(canister_id, req_id, data)
-        print('update.req_id:', req_id.hex())
-        # poll req_id status to get result
-        result = self.poll(canister_id, req_id)
-        return result
-
-    def read_state_raw(self, canister_id, paths):
-        req = {
-            'request_type': 'read_state',
-            'sender': self.identity.sender().bytes,
-            'paths': paths, 
-            'ingress_expiry': self.get_expiry_date(),
-        }
-        _, data = sign_request(req, self.identity)
-        ret = self.read_state_endpoint(canister_id, data)
-        d = cbor2.loads(ret)
-        cert = cbor2.loads(d['certificate'])
-        return cert
-
-    def request_status_raw(self, canister_id, req_id):
-        paths = [
-            # ['request_status'.encode(), req_id]
-            ['time'.encode()]
-        ]
-        cert = self.read_state_raw(canister_id, paths)
-        val = lookup(paths[0], cert)
-<<<<<<< HEAD
-        # print(val)
-        # time type is Int, so plus prefix "DIDL\x00\x01\x7c"
-        return decode('DIDL\x00\x01\x7c'.encode() + val)
-=======
-        print(val)
-        # time type is Nat, so plus prefix "DIDL\x00\x01\x7d"
-        return decode('DIDL\x00\x01\x7d'.encode() + val)
->>>>>>> 30c4166b
-
-    def poll(self, canister_id, req_id):
-        # TODO: loop query req_id status until get result
-        return self.request_status_raw(canister_id, req_id)
+import time
+import cbor2
+from .candid import decode
+from .identity import *
+from .constants import *
+from .utils import to_request_id
+from .certificate import lookup
+
+
+def sign_request(req, iden):
+    req_id = to_request_id(req)
+    msg = IC_REQUEST_DOMAIN_SEPARATOR + req_id
+    sig = iden.sign(msg)
+    envelop = {
+        'content': req,
+        'sender_pubkey': sig[0],
+        'sender_sig': sig[1]
+    }
+    return req_id, cbor2.dumps(envelop)
+
+class Agent:
+    def __init__(self, identity, client, nonce_factory=None, ingress_expiry=300, root_key=IC_ROOT_KEY):
+        self.identity = identity
+        self.client = client
+        self.ingress_expiry = ingress_expiry
+        self.root_key = root_key
+        self.nonce_factory = nonce_factory
+
+    def get_principal(self):
+        return self.identity.sender()
+
+    def get_expiry_date(self):
+        return int(time.time() + self.ingress_expiry) * 10**9
+
+    def query_endpoint(self, canister_id, data):
+        ret = self.client.query(canister_id, data)
+        return cbor2.loads(ret)
+
+    def call_endpoint(self, canister_id, request_id, data):
+        self.client.call(canister_id, request_id, data)
+        return request_id
+
+    def read_state_endpoint(self, canister_id, data):
+        result = self.client.read_state(canister_id, data)
+        return result
+
+    def query_raw(self, canister_id, method_name, arg):
+        req = {
+            'request_type': "query",
+            'sender': self.identity.sender().bytes,
+            'canister_id': Principal.from_str(canister_id).bytes if isinstance(canister_id, str) else canister_id.bytes,
+            'method_name': method_name,
+            'arg': arg,
+            'ingress_expiry': self.get_expiry_date()
+        }
+        _, data = sign_request(req, self.identity)
+        result = self.query_endpoint(canister_id, data)
+        if result['status'] == 'replied':
+            arg = decode(result['reply']['arg'])
+            return arg
+        elif result['status'] == 'rejected':
+            return result['reject_message']
+
+    def update_raw(self, canister_id, method_name, arg):
+        req = {
+            'request_type': "call",
+            'sender': self.identity.sender().bytes,
+            'canister_id': Principal.from_str(canister_id).bytes if isinstance(canister_id, str) else canister_id.bytes,
+            'method_name': method_name,
+            'arg': arg,
+            'ingress_expiry': self.get_expiry_date()
+        }
+        req_id, data = sign_request(req, self.identity)
+        _ = self.call_endpoint(canister_id, req_id, data)
+        print('update.req_id:', req_id.hex())
+        # poll req_id status to get result
+        result = self.poll(canister_id, req_id)
+        return result
+
+    def read_state_raw(self, canister_id, paths):
+        req = {
+            'request_type': 'read_state',
+            'sender': self.identity.sender().bytes,
+            'paths': paths, 
+            'ingress_expiry': self.get_expiry_date(),
+        }
+        _, data = sign_request(req, self.identity)
+        ret = self.read_state_endpoint(canister_id, data)
+        d = cbor2.loads(ret)
+        cert = cbor2.loads(d['certificate'])
+        return cert
+
+    def request_status_raw(self, canister_id, req_id):
+        paths = [
+            # ['request_status'.encode(), req_id]
+            ['time'.encode()]
+        ]
+        cert = self.read_state_raw(canister_id, paths)
+        val = lookup(paths[0], cert)
+        # print(val)
+        # time type is Int, so plus prefix "DIDL\x00\x01\x7c"
+        return decode('DIDL\x00\x01\x7c'.encode() + val)
+
+    def poll(self, canister_id, req_id):
+        # TODO: loop query req_id status until get result
+        return self.request_status_raw(canister_id, req_id)